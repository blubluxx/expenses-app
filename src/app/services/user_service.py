import logging
from typing import Any, Optional
from uuid import UUID

from sqlalchemy import select
from sqlalchemy.ext.asyncio import AsyncSession
from fastapi import status

<<<<<<< HEAD
from app.schemas.user import UserRegistration, UserResponse
from app.schemas.common.common import ResponseMessage
=======
from app.schemas.user import BaseUser, UserRegistration, UserResponse
from app.schemas.common.messages import ResponseMessage
from app.services.utils import processors as p, validators as v, utils as u
>>>>>>> 4542a90d
from app.schemas.common.application_error import ApplicationError
from app.services.utils import processors as p, validators as v, utils as u
from app.sql_app.user.user import User

logger = logging.getLogger(__name__)


async def signup(user: UserRegistration, db: AsyncSession) -> ResponseMessage:
    """
    Register a new user.

    Args:
        user (UserRegistration): The user to register.
        db (AsyncSession): The database session.

    Returns:
        ResponseMessage: The response message.
    """

    async def _signup():
        user_data = BaseUser(username=user.username, email=user.email)
        await _validate_data(user_data=user_data, db=db)
        hashed_password = u.hash_password(password=user.password)
        user_timezone = _get_user_timezone(user=user)
        new_user = User(
            **user.model_dump(
                exclude={
                    "password",
                    "created_at",
                    "city",
                    "state",
                    "country",
                }
            ),
            password=hashed_password,
            timezone=user_timezone,
        )
        logger.info(f"Registering user: {new_user.id}")
        db.add(new_user)
        await db.commit()
        await db.refresh(new_user)

        return ResponseMessage(message="User registered successfully")

    return await p.process_db_transaction(
        transaction_func=_signup,
        db=db,
    )


async def verify_user(user_data: BaseUser, db: AsyncSession) -> ResponseMessage:
    """
    Verify if user data is unique in the database.

    Args:
        user_data (BaseUser): The user data to verify.
        db (AsyncSession): The database session.

    Returns:
        ResponseMessage: The response message.
    """

    await _validate_data(user_data=user_data, db=db)
    return ResponseMessage(message="User data is unique")


async def _validate_data(user_data: BaseUser, db: AsyncSession) -> None:
    """
    Validate if user username and email are unique.

    Args:
        user (UserRegistration): The user to validate.
        db (AsyncSession): The database session.

    Raises:
        ApplicationError: If the username or email already exists.
    """
    if not await v.unique_username(user_data.username, db):
        raise ApplicationError(
            status_code=status.HTTP_409_CONFLICT,
            detail="Username already exists",
        )

    if not await v.unique_email(user_data.email, db):
        raise ApplicationError(
            status_code=status.HTTP_409_CONFLICT,
            detail="Email already exists",
        )


def _get_user_timezone(user: UserRegistration) -> Any:
    """
    Get the timezone of a user.

    Args:
        user (UserResponse): The user.

    Returns:
        Any: The timezone of the user.
    """
    timezone: Optional[str] = u.get_timezone(
        city=user.city, country=user.country, state=user.state
    )
    if not timezone:
        timezone = "UTC"
    return timezone


async def get_by_username(username: str, db: AsyncSession) -> UserResponse:
    """
    Get a user by username.

    Args:
        username (str): The username to get.
        db (AsyncSession): The database session.

    Returns:
        UserResponse: DTO representing the User entity.

    Raises:
        ApplicationError: If the user is not found.
    """

    result = await db.execute(select(User).filter(User.username == username))
    user: Optional[User] = result.scalars().first()

    if user is None:
        logger.error(msg=f"No user with username {username} found")

        raise ApplicationError(
            detail=f"No user with username {username} found",
            status_code=status.HTTP_404_NOT_FOUND,
        )

    logger.info(msg="Fetched user")
    return UserResponse.create(user=user)


async def get_by_id(user_id: UUID, db: AsyncSession) -> UserResponse:
    """
    Get a user by their ID.

    Args:
        user_id (UUID): The username to get.
        db (AsyncSession): The database session.

    Returns:
        UserResponse: DTO representing the User entity.

    Raises:
        ApplicationError: If the user is not found.
    """

    user: Optional[User] = await _get_db_user_by_id(user_id=user_id, db=db)

    if user is None:
        logger.error(msg=f"No user with user_id {user_id} found")

        raise ApplicationError(
            detail=f"No user with user_id {user_id} found",
            status_code=status.HTTP_404_NOT_FOUND,
        )

    logger.info(msg="Fetched user")
    return UserResponse.create(user=user)


async def get_all(
    db: AsyncSession, offset: int = 0, limit: int = 10
) -> list[UserResponse]:
    """
    Returns a list of all users in the database.

    Args:
        db (AsyncSession): The database session.
        offset (int): The offset.
        limit (int): The limit.

    Returns:
        list[UserResponse]: A list of all users in the database.
    """

    result = await db.execute(select(User).offset(offset).limit(limit))
    users: list[User] = result.scalars().all() or []  # type: ignore
    logger.info(msg="Fetched all users")
    return [UserResponse.create(user=user) for user in users]


async def change_user_role(user_id: UUID, db: AsyncSession) -> ResponseMessage:
    """
    Change a user's role.

    Args:
        user_id (UUID): The user's ID.
        db (AsyncSession): The database session.

    Returns:
        ResponseMessage: The response message.

    Raises:
        ApplicationError: If the user is not found.
    """

    async def _change_user_role():
        user: Optional[User] = await _get_db_user_by_id(user_id=user_id, db=db)
        if user is None:
            raise ApplicationError(
                status_code=status.HTTP_404_NOT_FOUND,
                detail="User not found",
            )

        user.is_admin = not user.is_admin
        logger.info(f"Changing is_admin for user {user.id} to {user.is_admin}")
        await db.commit()

        return ResponseMessage(message="User role updated successfully")

    return await p.process_db_transaction(
        transaction_func=_change_user_role,
        db=db,
    )


async def _get_db_user_by_id(user_id: UUID, db: AsyncSession) -> Optional[User]:
    """
    Fetches a User entity from the database.

    Args:
        user_id (UUID): The user's ID.
        db (AsyncSession): The database session.

    Returns:
        User | None: The User entity or None.
    """
    result = await db.execute(select(User).filter(User.id == user_id))
    user: Optional[User] = result.scalars().first()
    logger.info(f"Fetched user: {user.id if user else None}")
    return user<|MERGE_RESOLUTION|>--- conflicted
+++ resolved
@@ -6,15 +6,8 @@
 from sqlalchemy.ext.asyncio import AsyncSession
 from fastapi import status
 
-<<<<<<< HEAD
-from app.schemas.user import UserRegistration, UserResponse
-from app.schemas.common.common import ResponseMessage
-=======
 from app.schemas.user import BaseUser, UserRegistration, UserResponse
 from app.schemas.common.messages import ResponseMessage
-from app.services.utils import processors as p, validators as v, utils as u
->>>>>>> 4542a90d
-from app.schemas.common.application_error import ApplicationError
 from app.services.utils import processors as p, validators as v, utils as u
 from app.sql_app.user.user import User
 
