[project]
name = "expenses-app"
version = "0.1.0"
description = "An API designed to track your expenses"
readme = "README.md"
requires-python = ">=3.12"
dependencies = [
<<<<<<< HEAD
    "pydantic-settings>=2.7.0",
    "sqlalchemy>=2.0.36",
=======
    "fastapi>=0.115.6",
    "uvicorn>=0.34.0",
>>>>>>> 8bfc767d
]<|MERGE_RESOLUTION|>--- conflicted
+++ resolved
@@ -5,11 +5,8 @@
 readme = "README.md"
 requires-python = ">=3.12"
 dependencies = [
-<<<<<<< HEAD
     "pydantic-settings>=2.7.0",
     "sqlalchemy>=2.0.36",
-=======
     "fastapi>=0.115.6",
     "uvicorn>=0.34.0",
->>>>>>> 8bfc767d
 ]